from typing import Optional, Dict, Tuple, List, Any
import random
import textarena as ta
import re

class StrategoEnv(ta.Env):
    """
    A two-player implementation of the board game Stratego.
    """
    def __init__(self):
        """
        Initialize the environment.
        """
        ## initialise the state
        self.state = ta.State(
            num_players=2,
            max_turns=None
        )

        ## set up the board items
        self.piece_counts = {
            'Flag': 1, 'Bomb': 6, 'Spy': 1, 'Scout': 8, 'Miner': 5,
            'Sergeant': 4, 'Lieutenant': 4, 'Captain': 4, 'Major': 3,
            'Colonel': 2, 'General': 1, 'Marshal': 1
        }
        self.piece_ranks = {
            'Flag': 0, 'Bomb': 11, 'Spy': 1, 'Scout': 2, 'Miner': 3,
            'Sergeant': 4, 'Lieutenant': 5, 'Captain': 6, 'Major': 7,
            'Colonel': 8, 'General': 9, 'Marshal': 10
        }
        self.lakes = [(4, 2), (4, 3), (5, 2), (5, 3), (4, 6), (4, 7), (5, 6), (5, 7)]
        self.player_pieces = {
            0: [],
            1: []
        }
        self.board = [[None for _ in range(10)] for _ in range(10)]

    @property
    def offline_renderer(self):
        from textarena.envs.two_player.Stratego.render.renderer import StrategoRenderer
        return StrategoRenderer
    
    @property
    def terminal_render_keys(self):
        return ["rendered_board"]

    def reset(self, seed: Optional[int]=None):
        """
        Reset the environment to start a new game.

        Args:
            seed (Optional[int]): The seed for the random number generator.
        """
        if seed is not None:
            random.seed(seed)

        ## populate the board
        self.board = self._populate_board()

        ## initialise the game state
        self.state.reset(
            game_state={
                "board": self.board,
                "player_pieces": self.player_pieces,
                "rendered_board": self._render_board(player_id=None, full_board=True)
            },
            player_prompt_function=self._generate_player_prompt,
        )
    
    def _generate_player_prompt(self, player_id: int, game_state: Dict[str, Any]):
        """
        Generates the player prompt for the current player.

        Args:
            player_id (int): The ID of the current player.
            game_state (Dict[str, Any]): The current game state.
        """
        prompt = (
            f"You are Player {player_id} in Stratego.\n"
            "Your goal is to capture your opponent's Flag or eliminate all of their movable pieces.\n"
            "Your army has been placed for you on the board, including your Flag, Bombs, and other pieces of varying ranks.\n"
            "\n"
            "### Gameplay Instructions\n"
            "1. **Movement Rules:**\n"
            "   - On your turn, you can move one piece by one step to an adjacent square (up, down, left, or right) that is already occupied with your pieces.\n"
            "   - Example: A piece can move from A1 to B1 or A1 to A2 if B1 and A2 are not placed with the player's own pieces.\n"
            "   - If the selected piece is a Bomb or a Flag, it cannot be moved.\n"
            # "   - **Scout Movement:** Scouts, on the other hand, can move multiple steps in a straight line (horizontally or vertically), but strictly only on one condition.\n"
            # "       - The condition is that Scouts cannot jump over any piece (your own or your opponent's).\n"
            # "       - Example: If there is a piece between the Scout and its destination, the Scout cannot move to the destination.\n"
            # "       - This will be indicated as an invalid move which makes you lose the game.\n"
            "2. **Battles:**\n"
            "   - If you move onto a square occupied by an opponent's piece, then a battle will occur:\n"
            "     - The piece with the higher rank wins and eliminates the opponent's piece.\n"
            "     - If the ranks are equal, both pieces are removed from the board.\n"
            "     - **Special Cases:**\n"
            "       - Bombs eliminate most attacking pieces except Miners, which defuse Bombs.\n"
            "       - Spies can defeat the Marshal if the Spy attacks first but lose to all other pieces.\n"
            "3. **Strategic Goals:**\n"
            "   - Identify your opponent's pieces through their movements and battles.\n"
            "   - Protect your Flag while attempting to capture your opponent's Flag.\n"
            "   - Use Scouts strategically to gain information about your opponent's pieces and attack weak ones.\n"
            "\n"
            "### How to Make a Move:\n"
            "1. Specify the coordinates of the piece you want to move and its destination.\n"
            "2. Use the format: [A0 B0], where A0 is the source position, and B0 is the destination.\n"
            "   - Example: To move a piece from row 0, column 0 to row 1, column 0, input [A0 B0].\n"
            "3. Ensure the destination is valid according to the movement rules above.\n"
            "\n"
            "### Important Notes:\n"
<<<<<<< HEAD
            "- The board will show your pieces and their positions.\n"
            "- The board will also show known positions of your opponent's pieces without revealing their ranks.\n"
=======
            "- The board will show your pieces and their positions, e.g. MN, MS.\n"
            "- The board will also show known positions of your opponent's pieces without revealing their ranks, e.g. ?.\n"
            "- Grids with ~ are lakes and cannot be moved onto.\n"
            "- As a suggestion, start your game by moving your pieces that are on the front lines to gain information about your opponent's pieces. Player 0 and player 1's frontlines are row D and G respectively.\n"
>>>>>>> 3bc5e82f
            "\n"
            "Here is the current board state:\n"
        )
        prompt += self._render_board(player_id=player_id, full_board=False)
        return prompt

    
    def _populate_board(self):
        """
        Populates the board with pieces for each player strategically.
        """
        for player in range(2):
            # Define rows for each player
            back_rows = range(0, 2) if player == 0 else range(8, 10)
            front_rows = range(2, 4) if player == 0 else range(7, 9)
            all_rows = range(0, 4) if player == 0 else range(6, 10)

            # Place the Flag strategically
            while True:
                row = random.choice(back_rows)
                col = random.randint(0, 9)
                if (row, col) not in self.lakes and self.board[row][col] is None:
                    self.board[row][col] = {'rank': 'Flag', 'player': player}
                    self.player_pieces[player].append((row, col))
                    flag_position = (row, col)
                    break

            # Place Bombs around the Flag if possible
            bombs_to_place = self.piece_counts['Bomb']
            bomb_positions = [
                (flag_position[0] + dr, flag_position[1] + dc)
                for dr, dc in [(-1, 0), (1, 0), (0, -1), (0, 1)]  # Adjacent cells
                if 0 <= flag_position[0] + dr < 10 and 0 <= flag_position[1] + dc < 10
            ]

            for pos in bomb_positions:
                if bombs_to_place > 0 and self.board[pos[0]][pos[1]] is None and pos not in self.lakes:
                    self.board[pos[0]][pos[1]] = {'rank': 'Bomb', 'player': player}
                    self.player_pieces[player].append(pos)
                    bombs_to_place -= 1

            # Place remaining Bombs at the frontline
            for _ in range(bombs_to_place):
                while True:
                    row = random.choice(front_rows)
                    col = random.randint(0, 9)
                    if self.board[row][col] is None and (row, col) not in self.lakes:
                        self.board[row][col] = {'rank': 'Bomb', 'player': player}
                        self.player_pieces[player].append((row, col))
                        break

            # Place other pieces randomly
            for piece, count in self.piece_counts.items():
                if piece in ['Flag', 'Bomb']:
                    continue  # Skip already placed pieces
                for _ in range(count):
                    while True:
                        row = random.choice(all_rows)
                        col = random.randint(0, 9)
                        if self.board[row][col] is None and (row, col) not in self.lakes:
                            self.board[row][col] = {'rank': piece, 'player': player}
                            self.player_pieces[player].append((row, col))
                            break

        # Place the lakes
        for row, col in self.lakes:
            self.board[row][col] = "~"

        return self.board


    
    def _render_board(self, player_id, full_board: bool = False):
        """
        Renders the board state with fixed-width formatting for uniform alignment.

        Args:
            player_id (int): The player viewing the board.
            full_board (bool): Whether to render the full board or just the visible pieces.
        """
        # Define abbreviations for each piece
        piece_abbreviations = {
            'Flag': 'FL', 'Bomb': 'BM', 'Spy': 'SP', 'Scout': 'SC', 'Miner': 'MN',
            'Sergeant': 'SG', 'Lieutenant': 'LT', 'Captain': 'CP', 'Major': 'MJ',
            'Colonel': 'CL', 'General': 'GN', 'Marshal': 'MS'
        }

        res = []
        column_headers = "   " + " ".join([f"{i:>3}" for i in range(10)])  # Align column numbers
        res.append(column_headers + "\n")

        for row in range(10):
            row_label = chr(row + 65)  # Convert row index to a letter (A, B, C, ...)
            row_render = [f"{row_label:<3}"]  # Add row label with fixed width
            for col in range(10):
                if (row, col) in self.lakes:
                    cell = "  ~ "  # Lakes
                elif self.board[row][col] is None:
                    cell = "  . "  # Empty space
                else:
                    piece = self.board[row][col]
                    abbreviation = piece_abbreviations[piece['rank']]
                    if full_board:
                        cell = f" {abbreviation.lower() if piece['player'] == 0 else abbreviation.upper()} "  # Full board view
                    elif piece['player'] == player_id:
                        displayed_piece = abbreviation.upper()
                        cell = f" {displayed_piece} "
                    else:
                        cell = "  ? "  # Hidden opponent piece
                row_render.append(cell)

            res.append("".join(row_render) + "\n")

        return "".join(res)



    def step(self, action: str) -> Tuple[bool, ta.Info]:
        """
        Execute an action in the environment.

        Args:
            action (str): The action to be executed

        Returns:
            bool: Whether the game has concluded.
            Info: Additional information.
        """
        player_id = self.state.current_player_id

        ## update the observation
        self.state.add_observation(
            from_id=player_id,
            to_id=player_id, ## send the observation to the same player since this is a private observation
            message=action,
            for_logging=True
        )

        ## action search pattern
        action_search_pattern = re.compile(r"\[([A-J])([0-9]) ([A-J])([0-9])\]") ## e.g. [A1 B1]
        match = action_search_pattern.search(action)

        if match is None:
            self.state.set_invalid_move(
                player_ids=[player_id],
                reasons=[f"Invalid action format. Player {player_id} did not input a move in the format [A0 B0]."]
            )
        
        else:
            src_row, src_col, dest_row, dest_col = match.groups()
            source = f"{src_row}{src_col}"
            dest = f"{dest_row}{dest_col}"
            src_row, src_col = ord(src_row) - 65, int(src_col)
            dest_row, dest_col = ord(dest_row) - 65, int(dest_col)
             

            ## check if the source and destination are valid
            if self._validate_move(player_id=player_id, src_row=src_row, src_col=src_col, dest_row=dest_row, dest_col=dest_col):

                attacking_piece = self.board[src_row][src_col]
                target_piece = self.board[dest_row][dest_col]

                if target_piece is None:
                    ## move to an empty square
                    self.board[dest_row][dest_col] = attacking_piece
                    self.board[src_row][src_col] = None
                    self.player_pieces[player_id].remove((src_row, src_col))
                    self.player_pieces[player_id].append((dest_row, dest_col))
                    
                    ## add the observation to both players separately
                    self.state.add_observation(
                        from_id=-1,
                        to_id=player_id,
                        message=(
                            f"You have moved your piece from {source} to {dest}. Here is the updated board state:\n"
                            f"{self._render_board(player_id=player_id, full_board=False)}"
                        ),
                        for_logging=False
                    )

                    self.state.add_observation(
                        from_id=-1,
                        to_id=1 - player_id,
                        message=(
                            f"Player {player_id} has moved a piece from {source} to {dest}. Here is the updated board state:\n"
                            f"{self._render_board(player_id=1 - player_id, full_board=False)}"
                        ),
                        for_logging=False
                    )

                else:
                    ## battle
                    attacking_rank = self.piece_ranks[attacking_piece['rank']]
                    target_rank = self.piece_ranks[target_piece['rank']]
                    if attacking_rank == target_rank:
                        ## both pieces are removed
                        self.board[src_row][src_col] = None
                        self.board[dest_row][dest_col] = None
                        self.player_pieces[player_id].remove((src_row, src_col))
                        self.player_pieces[1 - player_id].remove((dest_row, dest_col))

                        ## add the observation to both players separately
                        self.state.add_observation(
                            from_id=-1,
                            to_id=player_id,
                            message=(
                                f"You have moved your piece from {source} to {dest}. The attacking piece was {attacking_piece['rank']} and the destination piece was {target_piece['rank']}. As the ranks are the same, both pieces lost. Here is the updated board state:\n"
                                f"{self._render_board(player_id=player_id, full_board=False)}"
                            ),
                            for_logging=False
                        )

                        self.state.add_observation(
                            from_id=-1,
                            to_id=1 - player_id,
                            message=(
                                f"Player {player_id} has moved a piece from {source} to {dest}. The attacking piece was {attacking_piece['rank']} and the destination piece was {target_piece['rank']}. As the ranks are the same, both pieces lost. Here is the updated board state:\n"
                                f"{self._render_board(player_id=1 - player_id, full_board=False)}"
                            ),
                            for_logging=False
                        )

                    elif target_piece['rank'] == 'Bomb':
                        if attacking_piece['rank'] == 'Miner':
                            ## Miner defuses the bomb
                            self.board[dest_row][dest_col] = attacking_piece
                            self.board[src_row][src_col] = None
                            self.player_pieces[player_id].remove((src_row, src_col))
                            self.player_pieces[player_id].append((dest_row, dest_col))

                            ## add the observation to both players separately
                            self.state.add_observation(
                                from_id=-1,
                                to_id=player_id,
                                message=(
                                    f"You have moved your piece from {source} to {dest}. The attacking piece was {attacking_piece['rank']} and the destination piece was {target_piece['rank']}. As miners can defuse bombs, you won the battle. Here is the updated board state:\n"
                                    f"{self._render_board(player_id=player_id, full_board=False)}"
                                ),
                                for_logging=False
                            )

                            self.state.add_observation(
                                from_id=-1,
                                to_id=1 - player_id,
                                message=(
                                    f"Player {player_id} has moved a piece from {source} to {dest}. The attacking piece was {attacking_piece['rank']} and the destination piece was {target_piece['rank']}. As miners can defuse bombs, you lost the battle. Here is the updated board state:\n"
                                    f"{self._render_board(player_id=1 - player_id, full_board=False)}"
                                ),
                                for_logging=False
                            )

                        else:
                            ## attacking piece is destroyed
                            self.board[src_row][src_col] = None
                            self.player_pieces[player_id].remove((src_row, src_col))

                            ## add the observation to both players separately
                            self.state.add_observation(
                                from_id=-1,
                                to_id=player_id,
                                message=(
                                    f"You have moved your piece from {source} to {dest}. The attacking piece was {attacking_piece['rank']} and the destination piece was {target_piece['rank']}. As the attacker is not a miner, you lost the battle. Here is the updated board state:\n"
                                    f"{self._render_board(player_id=player_id, full_board=False)}"
                                ),
                                for_logging=False
                            )

                            self.state.add_observation(
                                from_id=-1,
                                to_id=1 - player_id,
                                message=(
                                    f"Player {player_id} has moved a piece from {source} to {dest}. The attacking piece was {attacking_piece['rank']} and the destination piece was {target_piece['rank']}. As the attacker is not a miner, you won the battle. Here is the updated board state:\n"
                                    f"{self._render_board(player_id=1 - player_id, full_board=False)}"
                                ),
                                for_logging=False
                            )

                    elif target_piece['rank'] == 'Flag':
                        self.board[dest_row][dest_col] = attacking_piece
                        self.board[src_row][src_col] = None
                        self.player_pieces[player_id].remove((src_row, src_col))
                        self.player_pieces[player_id].append((dest_row, dest_col))
                        self.player_pieces[1 - player_id].remove((dest_row, dest_col))
                        ## game over
                        self.state.set_winners(
                            player_ids=[player_id],
                            reason=[f"Player {player_id} has captured the opponent's flag!"]
                        )
                    elif attacking_piece['rank'] == 'Spy' and target_piece['rank'] == 'Marshal':
                        ## Spy beats Marshal only if spy attacks first
                        self.board[dest_row][dest_col] = attacking_piece
                        self.board[src_row][src_col] = None
                        self.player_pieces[player_id].remove((src_row, src_col))
                        self.player_pieces[player_id].append((dest_row, dest_col))
                        self.player_pieces[1 - player_id].remove((dest_row, dest_col))

                        ## add the observation to both players separately
                        self.state.add_observation(
                            from_id=-1,
                            to_id=player_id,
                            message=(
                                f"You have moved your piece from {source} to {dest}. The attacking piece was {attacking_piece['rank']} and the destination piece was {target_piece['rank']}. As the attacker is a spy and the destination is a marshall, you won the battle. Here is the updated board state:\n"
                                f"{self._render_board(player_id=player_id, full_board=False)}"
                            ),
                            for_logging=False
                        )

                        self.state.add_observation(
                            from_id=-1,
                            to_id=1 - player_id,
                            message=(
                                f"Player {player_id} has moved a piece from {source} to {dest}. The attacking piece was {attacking_piece['rank']} and the destination piece was {target_piece['rank']}. As the attacker is a spy and the destination is a marshall, you lost the battle. Here is the updated board state:\n"
                                f"{self._render_board(player_id=1 - player_id, full_board=False)}"
                            ),
                            for_logging=False
                        )

                    elif attacking_rank > target_rank:
                        ## attacker wins
                        self.board[dest_row][dest_col] = attacking_piece
                        self.board[src_row][src_col] = None
                        self.player_pieces[player_id].remove((src_row, src_col))
                        self.player_pieces[player_id].append((dest_row, dest_col))
                        self.player_pieces[1 - player_id].remove((dest_row, dest_col))

                        ## add the observation to both players separately
                        self.state.add_observation(
                            from_id=-1,
                            to_id=player_id,
                            message=(
                                f"You have moved your piece from {source} to {dest}. The attacking piece was {attacking_piece['rank']} and the destination piece was {target_piece['rank']}. As the attacker is a higher rank than the destination, you won the battle. Here is the updated board state:\n"
                                f"{self._render_board(player_id=player_id, full_board=False)}"
                            ),
                            for_logging=False
                        )

                        self.state.add_observation(
                            from_id=-1,
                            to_id=1 - player_id,
                            message=(
                                f"Player {player_id} has moved a piece from {source} to {dest}. The attacking piece was {attacking_piece['rank']} and the destination piece was {target_piece['rank']}. As the attacker is a higher rank than the destination, you lost the battle. Here is the updated board state:\n"
                                f"{self._render_board(player_id=1 - player_id, full_board=False)}"
                            ),
                            for_logging=False
                        )

                    else:
                        ## defender wins
                        self.board[src_row][src_col] = None
                        self.player_pieces[player_id].remove((src_row, src_col))

                        ## add the observation to both players separately
                        self.state.add_observation(
                            from_id=-1,
                            to_id=player_id,
                            message=(
                                f"You have moved your piece from {source} to {dest}. The attacking piece was {attacking_piece['rank']} and the destination piece was {target_piece['rank']}. As the attacker is a lower rank than the destination, you lost the battle. Here is the updated board state:\n"
                                f"{self._render_board(player_id=player_id, full_board=False)}"
                            ),
                            for_logging=False
                        )

                        self.state.add_observation(
                            from_id=-1,
                            to_id=1 - player_id,
                            message=(
                                f"Player {player_id} has moved a piece from {source} to {dest}. The attacking piece was {attacking_piece['rank']} and the destination piece was {target_piece['rank']}. As the attacker is a lower rank than the destination, you won the battle. Here is the updated board state:\n"
                                f"{self._render_board(player_id=1 - player_id, full_board=False)}"
                            ),
                            for_logging=False
                        )

        ## check if the game is over
        if self._check_winner():
            self.state.set_winners(
                player_ids=[self._check_winner()],
                reason=[f"Player {self._check_winner()} wins! Player {1 - self._check_winner()} has no more movable pieces."]
            )

        ## update the rendered board
        self.state.game_state["rendered_board"] = self._render_board(player_id=player_id, full_board=True)

        return self.state.step()
    
    def _validate_move(self, player_id, src_row, src_col, dest_row, dest_col):
        """
        Validates the move based on the game rules.

        Args:
            player_id (int): The ID of the player making the move.
            src_row (int): The row of the source position.
            src_col (int): The column of the source position.
            dest_row (int): The row of the destination position.
            dest_col (int): The column of the destination position.
        """
        if not (0 <= src_row < 10 and 0 <= src_col < 10 and 0 <= dest_row < 10 and 0 <= dest_col < 10):
            self.state.set_invalid_move(
                player_ids=[player_id],
                reasons=[f"Invalid action format. Player {player_id} did not input valid coordinates."]
            )
            return False
        
        if self.board[src_row][src_col] is None or self.board[src_row][src_col]['player'] != player_id:
            self.state.set_invalid_move(
                player_ids=[player_id],
                reasons=[f"Invalid action format. Player {player_id} must move one of their own pieces."]
            )
            return False
        
        if abs(src_row - dest_row) + abs(src_col - dest_col) != 1 and self.board[src_row][src_col]['rank'].lower() == 'scout':
            ## check if there's a piece in between the source and destination
            if src_row == dest_row:
                for col in range(min(src_col, dest_col) + 1, max(src_col, dest_col)):
                    if self.board[src_row][col] is not None:
                        self.state.set_invalid_move(
                            player_ids=[player_id],
                            reasons=[f"Invalid action format. Player {player_id} cannot move a scout through other pieces."]
                        )
                        return False
            elif src_col == dest_col:
                for row in range(min(src_row, dest_row) + 1, max(src_row, dest_row)):
                    if self.board[row][src_col] is not None:
                        self.state.set_invalid_move(
                            player_ids=[player_id],
                            reasons=[f"Invalid action format. Player {player_id} cannot move a scout through other pieces."]
                        )
                        return False
            else:
                self.state.set_invalid_move(
                    player_ids=[player_id],
                    reasons=[f"Invalid action format. Player {player_id} cannot move a scout diagonally."]
                )
                return False
            
        if abs(src_row - dest_row) + abs(src_col - dest_col) != 1 and self.board[src_row][src_col]['rank'].lower() != 'scout':
            ## !  - by right, only scouts can move more than one square at a time but we are not implementing that yet
            self.state.set_invalid_move(
                player_ids=[player_id],
                reasons=[f"Invalid action format. Pieces, apart from scouts, can only move one square at a time."]
            )
            return False
        
        if self.board[dest_row][dest_col] is not None:
            if (dest_row, dest_col) in self.lakes:
                self.state.set_invalid_move(
                    player_ids=[player_id],
                    reasons=[f"Invalid action format. Player {player_id} cannot move into the lake."]
                )
                return False
            
            elif self.board[dest_row][dest_col]['player'] == player_id:
                self.state.set_invalid_move(
                    player_ids=[player_id],
                    reasons=[f"Invalid action format. Player {player_id} cannot move onto their own piece."]
                )
                return False
        
        if self.board[src_row][src_col]['rank'].lower() in ['bomb','flag']:
            self.state.set_invalid_move(
                player_ids=[player_id],
                reasons=[f"Invalid action format. Player {player_id} cannot move a bomb or flag."]
            )
            return False
        
        return True
    
    def _check_winner(self):
        """
        determine which player has no more pieces that are not bombs or flags.
        """
        for player in range(2):
            if all([self.board[row][col]['rank'] in ['Bomb', 'Flag'] for row, col in self.player_pieces[player]]):
                return 1 - player
        return None
    <|MERGE_RESOLUTION|>--- conflicted
+++ resolved
@@ -108,15 +108,10 @@
             "3. Ensure the destination is valid according to the movement rules above.\n"
             "\n"
             "### Important Notes:\n"
-<<<<<<< HEAD
-            "- The board will show your pieces and their positions.\n"
-            "- The board will also show known positions of your opponent's pieces without revealing their ranks.\n"
-=======
             "- The board will show your pieces and their positions, e.g. MN, MS.\n"
             "- The board will also show known positions of your opponent's pieces without revealing their ranks, e.g. ?.\n"
             "- Grids with ~ are lakes and cannot be moved onto.\n"
             "- As a suggestion, start your game by moving your pieces that are on the front lines to gain information about your opponent's pieces. Player 0 and player 1's frontlines are row D and G respectively.\n"
->>>>>>> 3bc5e82f
             "\n"
             "Here is the current board state:\n"
         )
