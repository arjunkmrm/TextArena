--- conflicted
+++ resolved
@@ -191,15 +191,11 @@
 register(
     id="LiarsDice-v0",
     entry_point="textarena.envs.two_player.LiarsDice.env:LiarsDiceEnv",
-<<<<<<< HEAD
     num_dice=5
-=======
-    num_dice=5,
 )
 
 register(
     id="LiarsDice-v0-large",
     entry_point="textarena.envs.two_player.LiarsDice.env:LiarsDiceEnv",
     num_dice=12,
->>>>>>> 3bc5e82f
 )