--- conflicted
+++ resolved
@@ -1,11 +1,6 @@
-<<<<<<< HEAD
-import re
-import random
-=======
->>>>>>> 3bc5e82f
 from typing import Optional, Dict, Tuple, List, Any
 import textarena as ta
-import re
+import re, random
 
 class UltimateTicTacToeEnv(ta.Env):
     """
@@ -17,17 +12,12 @@
         """
         Initialize the environment.
         """
-<<<<<<< HEAD
-        # Initialize the game state
-=======
-        self.environment_name = "Ultimate Tic Tac Toe"
-
         ## Initialise the game state
->>>>>>> 3bc5e82f
         self.state = ta.State(
             num_players=2,
             max_turns=None
         )
+        
         # Track current player symbol
         self.current_player = None
 
@@ -50,16 +40,15 @@
         Reset the environment to the initial state.
         
         Args:
-            seed: Seed for the random number generator.
-        """
-<<<<<<< HEAD
+            seed: Seed for the 
+            
+            
+            number generator.
+        """
         if seed is not None:
             random.seed(seed)
 
         # Initialize the board
-=======
-        ## Initialise the board
->>>>>>> 3bc5e82f
         self.board, self.macro_board = self._generate_board()
         self.next_micro_board = None
 
@@ -117,12 +106,7 @@
             "\n"
             "Rules to remember:\n"
             "1. A move must be made in the micro board specified by the previous move.\n"
-<<<<<<< HEAD
             "2. If the directed micro board is already won or full, you are free to play in any available micro board.\n"
-=======
-            "   For example, if the last move was in the top-left corner of a micro board, the opponent must play in the top-left micro board.\n"
-            "2. If the directed micro board is already won or full, you are free to play in any available micro board, just not a micro board that has been won.\n"
->>>>>>> 3bc5e82f
             "3. You win a micro board by completing a row, column, or diagonal within that board.\n"
             "4. You win the game by completing three micro boards in a row on the macro board.\n"
             "5. The game ends in a draw if all micro boards are filled, and no player has three in a row on the macro board.\n"
@@ -135,15 +119,7 @@
         )
         return prompt
     
-    def step(
-        self,
-        action: str
-    ) -> Tuple[
-        Optional[ta.Rewards], 
-        bool,
-        bool,
-        ta.Info
-    ]:
+    def step(self, action: str) -> Tuple[bool, ta.Info]:
         """
         Take a step in the environment.
         
@@ -151,16 +127,10 @@
             action: The action to take (string).
             
         Returns:
-<<<<<<< HEAD
             (done, info): 
                 done: Whether the game has concluded.
                 info: Additional information.
-=======
-            rewards: The rewards for each player.
-            terminted: Whether the episode is over.
-            truncated: Whether the episode was truncated.
-            info: Additional information.
->>>>>>> 3bc5e82f
+
         """
         # Set the current player
         player_id = self.state.current_player_id
@@ -174,13 +144,9 @@
             for_logging=True
         )
 
-<<<<<<< HEAD
-        # Parse the action using a regex
-        action_search_pattern = re.compile(r"\[(\d)(?:\s*,\s*|\s+)(\d)(?:\s*,\s*|\s+)(\d)\]")
-=======
+
         ## set up the action search pattern
-        action_search_pattern = re.compile(r"\[\s*(\d)\s*,?\s*(\d)\s*,?\s*(\d)\s*\]") # takes in the format [micro_board, row, col], with or without commas
->>>>>>> 3bc5e82f
+        action_search_pattern = re.compile(r"\[\s*(\d)\s*,?\s*(\d)\s*,?\s*(\d)\s*\]") 
         match = action_search_pattern.search(action)
 
         if match is None:
@@ -193,7 +159,6 @@
             micro_board, row, col = match.groups()
             micro_board, row, col = int(micro_board), int(row), int(col)
 
-<<<<<<< HEAD
             # Check if the move is valid
             if not self._is_valid_move(micro_board, row, col):
                 self.state.set_invalid_move(
@@ -223,36 +188,6 @@
 
             # Check if anyone won the macro board
             if self._check_winner(self.macro_board):
-=======
-            ## check if the move is valid
-            if self._is_valid_move(micro_board, row, col):
-                self._make_move(micro_board, row, col)
-                ## check if the next micro board is already won
-                if self.next_micro_board is None:
-                    self.next_micro_board_str = "any micro board"
-                else:
-                    self.next_micro_board_str = f"micro board {row * 3 + col}"
-                ## check if the micro board is won
-                if self._check_winner(self.board[micro_board]):
-                    self.macro_board[micro_board // 3][micro_board % 3] = self.current_player
-
-                    self.state.add_observation(
-                        from_id=-1,
-                        to_id=-1,
-                        message=f"Player {player_id} won micro board {micro_board}! Player {1-player_id} must play in {self.next_micro_board_str}. New state of the board:\n{self._render_board()}",
-                        for_logging=True
-                    )
-                else:
-                    self.state.add_observation(
-                        from_id=-1,
-                        to_id=-1,
-                        message=f"Player {player_id} made a move in micro board {micro_board} at row {row}, col {col}. Player {1-player_id} must play in {self.next_micro_board_str}. New state of the board:\n{self._render_board()}",
-                        for_logging=True
-                    )
-
-            ## check if the game is over
-            if self._check_winner(self.macro_board, self.current_player):
->>>>>>> 3bc5e82f
                 self.state.set_winners(
                     player_ids=[player_id],
                     reason=f"Player {player_id} has won the Ultimate Tic Tac Toe!"
@@ -275,7 +210,10 @@
         # 1. Place the current player's marker
         self.board[micro_board][row][col] = self.current_player
 
-<<<<<<< HEAD
+        # append to move history
+        self.move_history.append((micro_board, row, col))
+        
+        
         # 2. Check if that micro board is now won
         if self._check_winner(self.board[micro_board]):
             # Mark macro board
@@ -293,66 +231,8 @@
         if (self.macro_board[self.next_micro_board // 3][self.next_micro_board % 3] != ' '
             or self._board_is_full(self.board[self.next_micro_board])):
             self.next_micro_board = None
-=======
-        ## append to move history
-        self.move_history.append((micro_board, row, col))
-
-        ## check if the micro board is won
-        if self._check_winner(self.board[micro_board], self.current_player):
-            print(f"Player {self.current_player} won micro board {micro_board}!")
-            self.macro_board[micro_board // 3][micro_board % 3] = self.current_player
-            print(f"Macro board: {self.macro_board}")
-
-        ## determine the next micro board
-        if self.macro_board[row][col] == ' ':  # If the micro board is not won
-            self.next_micro_board = row * 3 + col
-            print(f"Next micro board: {self.next_micro_board}")
-        else:
-            self.next_micro_board = None # If the micro board is won, the next player can play in any micro board
-            print("Next micro board: Any")
-
-    def _check_winner(self, board, player=None):
-        """
-        Check if the given player ('X' or 'O') has won the game.
-        
-        Args:
-            board (list of list of str): The Tic-Tac-Toe board.
-            player (str): The player to check ('X' or 'O').
-        
-        Returns:
-            bool: True if the specified player has won, False otherwise.
-        """
-        if player is None:
-            for player in ['X', 'O']:
-                # Check rows
-                for i in range(3):
-                    if board[i][0] == board[i][1] == board[i][2] == player:
-                        return True
-
-                # Check columns
-                for i in range(3):
-                    if board[0][i] == board[1][i] == board[2][i] == player:
-                        return True
-
-                # Check diagonals
-                if board[0][0] == board[1][1] == board[2][2] == player:
-                    return True
-                if board[0][2] == board[1][1] == board[2][0] == player:
-                    return True
-                
-        else:
-            # Check rows
-            for i in range(3):
-                if board[i][0] == board[i][1] == board[i][2] == player:
-                    return True
->>>>>>> 3bc5e82f
-
-            # Check columns
-            for i in range(3):
-                if board[0][i] == board[1][i] == board[2][i] == player:
-                    return True
-
-<<<<<<< HEAD
+                  
+                  
     def _check_winner(self, board: List[List[str]]) -> bool:
         """
         Check if a given 3×3 board has a winner.
@@ -379,35 +259,10 @@
         Check if the entire macro board is filled and nobody has three in a row.
         """
         # If there's any ' ' in the macro board, it's not a draw
-=======
-            # Check diagonals
-            if board[0][0] == board[1][1] == board[2][2] == player:
-                return True
-            if board[0][2] == board[1][1] == board[2][0] == player:
-                return True
-
-        return False
-
-
-
-    def _is_draw(self):
-        """Check if the game is a draw."""
->>>>>>> 3bc5e82f
         if any(cell == ' ' for row in self.macro_board for cell in row):
             return False
         return True
     
-<<<<<<< HEAD
-    def _is_valid_move(self, micro_board: int, row: int, col: int) -> bool:
-        """
-        Check if a proposed move is valid.
-        """
-        # 1. Check index bounds
-        if not (0 <= micro_board <= 8 and 0 <= row <= 2 and 0 <= col <= 2):
-            return False
-
-        # 2. Check if this cell is already occupied
-=======
     def _is_valid_move(self, micro_board, row, col):
         """Check if a move is valid."""
         ## check if the micro_board, row, and col are within the valid range
@@ -419,7 +274,6 @@
             return False
         
         ## check if the cell is empty
->>>>>>> 3bc5e82f
         if self.board[micro_board][row][col] != ' ':
             self.state.set_invalid_move(
                 player_ids=[self.state.current_player_id],
@@ -427,28 +281,6 @@
             )
             return False
         
-<<<<<<< HEAD
-        # 3. If next_micro_board is forced, must play there
-        if self.next_micro_board is not None:
-            if micro_board != self.next_micro_board:
-                return False
-        else:
-            # 4. If we have free choice, must pick a micro board that isn't won or full
-            if self.macro_board[micro_board // 3][micro_board % 3] != ' ':
-                # Already won by X or O
-                return False
-            if self._board_is_full(self.board[micro_board]):
-                # No available spaces
-                return False
-
-        return True
-
-    def _board_is_full(self, micro_board_3x3: List[List[str]]) -> bool:
-        """
-        Return True if the given 3×3 micro board is completely filled with no empty spaces.
-        """
-        return all(cell != ' ' for row in micro_board_3x3 for cell in row)
-=======
         ## check if the next micro board is not won but the player is playing in a different micro board
         if self.next_micro_board is not None and micro_board != self.next_micro_board:
             self.state.set_invalid_move(
@@ -465,12 +297,4 @@
             )
             return False
 
-        return self.board[micro_board][row][col] == ' '
-    
-    def render(self):
-        """
-        Render the environment.
-        """
-        return self.state.game_state["rendered_board"]
-            
->>>>>>> 3bc5e82f
+        return self.board[micro_board][row][col] == ' '