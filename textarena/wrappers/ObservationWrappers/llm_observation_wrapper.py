import textarena as ta 
from textarena.core import ObservationWrapper, Env, Observations, Info
from typing import Dict, Optional, Tuple, List

__all__ = [
    "LLMObservationWrapper"
]


class LLMObservationWrapper(ObservationWrapper):
    """
    A wrapper for converting environment observations into formatted strings suitable
    for large language models (LLMs). It ensures that duplicate observations are not
    added to the full observations.
    """

    def __init__(self, env: Env):
        """
        Initializes the LLMObservationWrapper.

        Args:
            env (Env): The environment to wrap.
        """
        super().__init__(env)
        self.full_observations: Dict[int, List[Tuple[int, str]]] = {}
        self.state = self.env.state

    def _convert_obs_to_str(self, player_id: int) -> Observations:
        """
        Converts the full observations into formatted strings for each recipient.

        Returns:
            Observations: A dictionary mapping recipient IDs to their formatted observation strings.
        """
        str_observation = ""
        
        if player_id in self.full_observations:
            for sender_id, message in self.full_observations[player_id]:
                if sender_id == ta.GAME_ID:
                    sender_name = "GAME"
                else:
                    sender_name = self.state.role_mapping.get(sender_id, f"Player {sender_id}")
                str_observation += f"\n[{sender_name}] {message}"

        # recipient_name = self.state.role_mapping.get(player_id, f"Player {player_id}")
        # str_observation += f"\n[{recipient_name}]"

        return str_observation

    def observation(self, player_id: int, observation: Optional[ta.Observations]):
        if observation is None:
            return self._convert_obs_to_str(player_id=player_id)

        # Extend the full observations with the current observations without duplicates
        if player_id not in self.full_observations:
            self.full_observations[player_id] = []

<<<<<<< HEAD
        self.full_observations[player_id].extend(observation)

        return self._convert_obs_to_str(player_id=player_id)
=======
        # Append new observations in sequence
        self.full_observations[player_id].extend(observation)
>>>>>>> 858c7c5e


    async def async_get_observation(self) -> Tuple[Optional[int], str]:
        """
        Overrides the async_get_observation method so that the raw observation
        is converted to a formatted string before being returned.
        """
        player_id, raw_obs = await self.env.async_get_observation()
        obs_str = self.observation(player_id, raw_obs)
        return player_id, obs_str<|MERGE_RESOLUTION|>--- conflicted
+++ resolved
@@ -55,14 +55,10 @@
         if player_id not in self.full_observations:
             self.full_observations[player_id] = []
 
-<<<<<<< HEAD
+        # Append new observations in sequence
         self.full_observations[player_id].extend(observation)
 
         return self._convert_obs_to_str(player_id=player_id)
-=======
-        # Append new observations in sequence
-        self.full_observations[player_id].extend(observation)
->>>>>>> 858c7c5e
 
 
     async def async_get_observation(self) -> Tuple[Optional[int], str]:
